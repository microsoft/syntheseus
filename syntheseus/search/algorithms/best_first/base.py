--- conflicted
+++ resolved
@@ -5,13 +5,8 @@
 import itertools
 import logging
 import math
-<<<<<<< HEAD
-from collections.abc import Sequence
 from dataclasses import dataclass, field
-from typing import Any, Generic
-=======
-from typing import Generic, Sequence
->>>>>>> cad7374f
+from typing import Any, Generic, Sequence
 
 from syntheseus.search.algorithms.base import GraphType, SearchAlgorithm
 from syntheseus.search.graph.node import BaseGraphNode
